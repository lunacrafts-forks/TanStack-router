--- conflicted
+++ resolved
@@ -13,12 +13,8 @@
     "broadcast-channel": "^3.4.1",
     "react": "^16.8.6",
     "react-dom": "^16.8.6",
-<<<<<<< HEAD
-    "react-location": "3.2.2",
+    "react-location": "3.2.3",
     "react-location-devtools": "3.2.2",
-=======
-    "react-location": "3.2.3",
->>>>>>> 8f7e7d24
     "react-scripts": "3.0.1",
     "stop-runaway-react-effects": "^1.2.0",
     "styled-components": "^4.3.2",
