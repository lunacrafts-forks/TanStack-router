--- conflicted
+++ resolved
@@ -12,12 +12,7 @@
     "debug": "node --inspect-brk server"
   },
   "dependencies": {
-<<<<<<< HEAD
-    "@tanstack/react-router": "0.0.1-beta.5",
-    "axios": "^1.1.3",
-=======
     "@tanstack/react-router": "0.0.1-beta.6",
->>>>>>> af394ff9
     "react": "^18.2.0",
     "react-dom": "^18.2.0"
   },
